import apache_beam as beam
import pytest
import xarray as xr
import zarr
from apache_beam.testing.test_pipeline import TestPipeline
from apache_beam.testing.util import BeamAssertException, assert_that, is_not_empty
from pytest_lazyfixture import lazy_fixture

from pangeo_forge_recipes.aggregation import XarraySchema, dataset_to_schema
from pangeo_forge_recipes.patterns import FilePattern, FileType
from pangeo_forge_recipes.storage import CacheFSSpecTarget
from pangeo_forge_recipes.transforms import (
    DetermineSchema,
    IndexItems,
    OpenWithKerchunk,
    OpenWithXarray,
    PrepareZarrTarget,
    Rechunk,
    StoreToZarr,
)
from pangeo_forge_recipes.types import CombineOp

from .data_generation import make_ds


# the items from these patterns are suitable to be opened directly
# by open_with_xarray, bypassing fsspec
@pytest.fixture(
    scope="module",
    params=[
        lazy_fixture("netcdf_local_file_pattern_sequential"),
        lazy_fixture("zarr_http_file_pattern_sequential_1d"),
    ],
    ids=["local_netcdf", "http_zarr"],
)
def pattern_direct(request):
    return request.param


def test_OpenURLWithFSSpec(pcoll_opened_files):
    pcoll, pattern, cache_url = pcoll_opened_files

    def expected_len(n):
        def _expected_len(actual):
            actual_len = len(actual)
            if actual_len != n:
                raise BeamAssertException(
                    f"Failed assert: actual len is {actual_len}, expected {n}"
                )

        return _expected_len

    def is_readable():
        def _is_readable(actual):
            for index, item in actual:
                with item as fp:
                    _ = fp.read()

        return _is_readable

    with TestPipeline() as p:
        output = p | pcoll

        assert_that(output, is_not_empty(), label="ouputs not empty")
        assert_that(output, expected_len(pattern.shape[0]), label="expected len")
        assert_that(output, is_readable(), label="output is readable")

    if cache_url:
        cache = CacheFSSpecTarget.from_url(cache_url)
        for key, fname in pattern.items():
            assert cache.exists(fname)


def is_xr_dataset(in_memory=False):
    def _is_xr_dataset(actual):
        for _, ds in actual:
            if not isinstance(ds, xr.Dataset):
                raise BeamAssertException(f"Object {ds} has type {type(ds)}, expected xr.Dataset.")
            offending_vars = [
                vname for vname in ds.data_vars if ds[vname].variable._in_memory != in_memory
            ]
            if offending_vars:
                msg = "were NOT in memory" if in_memory else "were in memory"
                raise BeamAssertException(f"The following vars {msg}: {offending_vars}")

    return _is_xr_dataset


@pytest.fixture
def pcoll_xarray_datasets(pcoll_opened_files):
    open_files, _, _ = pcoll_opened_files
    return open_files | OpenWithXarray()


@pytest.mark.parametrize("load", [False, True], ids=["lazy", "eager"])
def test_OpenWithXarray_via_fsspec(pcoll_opened_files, load, pipeline):
    input, pattern, cache_url = pcoll_opened_files
    with pipeline as p:
        output = p | input | OpenWithXarray(file_type=pattern.file_type, load=load)
        assert_that(output, is_xr_dataset(in_memory=load))


@pytest.mark.parametrize("load", [False, True], ids=["lazy", "eager"])
def test_OpenWithXarray_direct(pattern_direct, load, pipeline):
    with pipeline as p:
        input = p | beam.Create(pattern_direct.items())
        output = input | OpenWithXarray(file_type=pattern_direct.file_type, load=load)
        assert_that(output, is_xr_dataset(in_memory=load))


def test_OpenWithXarray_via_fsspec_load(pcoll_opened_files, pipeline):
    input, pattern, cache_url = pcoll_opened_files

    def manually_load(item):
        key, ds = item
        return key, ds.load()

    with pipeline as p:
        output = p | input | OpenWithXarray(file_type=pattern.file_type, load=False)
        loaded_dsets = output | beam.Map(manually_load)
        assert_that(loaded_dsets, is_xr_dataset(in_memory=True))


def is_list_of_refs_dicts():
    def _is_list_of_refs_dicts(refs):
        for r in refs[0]:
            assert isinstance(r, dict)
            assert "refs" in r

    return _is_list_of_refs_dicts


def test_OpenWithKerchunk_via_fsspec(pcoll_opened_files, pipeline):
    input, pattern, cache_url = pcoll_opened_files
    with pipeline as p:
        output = p | input | OpenWithKerchunk(pattern.file_type)
        assert_that(output, is_list_of_refs_dicts())


def test_OpenWithKerchunk_direct(pattern_direct, pipeline):
    if pattern_direct.file_type == FileType.zarr:
        pytest.skip("Zarr filetype not supported for Reference recipe.")

    with pipeline as p:
        output = (
            p
            | beam.Create(pattern_direct.items())
            | OpenWithKerchunk(file_type=pattern_direct.file_type)
        )
        assert_that(output, is_list_of_refs_dicts())


@pytest.mark.parametrize("target_chunks", [{}, {"time": 1}, {"time": 2}, {"time": 2, "lon": 9}])
def test_PrepareZarrTarget(pipeline, tmp_target_url, target_chunks):

    ds = make_ds()
    schema = dataset_to_schema(ds)

    def correct_target():
        def _check_target(actual):
            assert len(actual) == 1
            item = actual[0]
            ds_target = xr.open_zarr(item, consolidated=False, chunks={})
            zgroup = zarr.open_group(item)
            # the datasets contents shouldn't be set yet, just metadata
            assert ds_target.attrs == ds.attrs
            for vname, v in ds.items():
                v_actual = ds_target[vname]
                assert v.dims == v_actual.dims
                assert v.data.shape == v_actual.data.shape
                assert v.data.dtype == v_actual.data.dtype
                assert v.attrs == v_actual.attrs

                zarr_chunks = zgroup[vname].chunks
                expected_chunks = tuple(
                    target_chunks.get(dim) or dimsize for dim, dimsize in v.sizes.items()
                )
                assert zarr_chunks == expected_chunks

        return _check_target

    with pipeline as p:
        input = p | beam.Create([schema])
        target = input | PrepareZarrTarget(target=tmp_target_url, target_chunks=target_chunks)
        assert_that(target, correct_target())


@pytest.mark.parametrize(
    "target_chunks",
    [
        {"time": 1},
        {"time": 2},
        {"time": 3},
        {"time": 10},
        {"time": 10, "lat": 3},
        {"time": 7, "lat": 5},
    ],
)
def test_rechunk(
    daily_xarray_dataset,
    netcdf_local_file_pattern_sequential,
    pipeline,
    target_chunks,
):
    def correct_chunks():
        def _check_chunks(actual):
            for index, ds in actual:
                actual_chunked_dims = {dim: ds.dims[dim] for dim in target_chunks}
                assert all(
                    position.indexed
                    for dimension, position in index.items()
                    if dimension.operation == CombineOp.CONCAT
                )
                max_possible_chunk_size = {
                    dimension.name: (position.dimsize - position.value)
                    for dimension, position in index.items()
                    if dimension.operation == CombineOp.CONCAT
                }
                expected_chunks = {
                    dim: min(target_chunks[dim], max_possible_chunk_size[dim])
                    for dim in target_chunks
                }
                assert actual_chunked_dims == expected_chunks

        return _check_chunks

    pattern = netcdf_local_file_pattern_sequential
    with pipeline as p:
        inputs = p | beam.Create(pattern.items())
        datasets = inputs | OpenWithXarray(file_type=pattern.file_type)
        schema = datasets | DetermineSchema(combine_dims=pattern.combine_dim_keys)
        indexed_datasets = datasets | IndexItems(schema=schema)
        rechunked = indexed_datasets | Rechunk(target_chunks=target_chunks, schema=schema)
        assert_that(rechunked, correct_chunks())


class OpenZarrStore(beam.PTransform):
    @staticmethod
    def _open_zarr(store):
        return xr.open_dataset(store, engine="zarr", chunks={})

    def expand(self, pcoll):
        return pcoll | beam.Map(self._open_zarr)


def test_StoreToZarr_emits_openable_fsstore(
    pipeline,
    netcdf_local_file_pattern_sequential,
    tmp_target_url,
):
    def is_xrdataset():
        def _is_xr_dataset(actual):
            assert len(actual) == 1
            item = actual[0]
            assert isinstance(item, xr.Dataset)

        return _is_xr_dataset

    pattern: FilePattern = netcdf_local_file_pattern_sequential
    with pipeline as p:
        datasets = p | beam.Create(pattern.items()) | OpenWithXarray()
        target_store = datasets | StoreToZarr(
            target_root=tmp_target_url,
            store_name="test.zarr",
            combine_dims=pattern.combine_dim_keys,
        )
        open_store = target_store | OpenZarrStore()
        assert_that(open_store, is_xrdataset())


<<<<<<< HEAD
@pytest.mark.parametrize("with_kws", [True, False])
def test_StoreToZarr_dynamic_chunking_interface(
    pipeline: beam.Pipeline,
    netcdf_local_file_pattern_sequential: FilePattern,
    tmp_target_url: str,
    daily_xarray_dataset: xr.Dataset,
    with_kws: bool,
):
    def has_dynamically_set_chunks():
        def _has_dynamically_set_chunks(actual):
            assert len(actual) == 1
            item = actual[0]
            assert isinstance(item, xr.Dataset)
            if not with_kws:
                # we've dynamically set the number of timesteps per chunk to be equal to
                # the length of the full time dimension of the aggregate dataset, therefore
                # if this worked, there should only be one chunk
                assert len(item.chunks["time"]) == 1
            else:
                # in this case, we've passed the kws {"divisor": 2}, so we expect two time chunks
                assert len(item.chunks["time"]) == 2

        return _has_dynamically_set_chunks

    pattern: FilePattern = netcdf_local_file_pattern_sequential

    time_len = len(daily_xarray_dataset.time)

    def dynamic_chunking_fn(schema: XarraySchema, divisor: int = 1):
        return {"time": int(time_len / divisor)}

    kws = {} if not with_kws else {"dynamic_chunking_fn_kwargs": {"divisor": 2}}

    with pipeline as p:
        datasets = p | beam.Create(pattern.items()) | OpenWithXarray()
        target_store = datasets | StoreToZarr(
            target_root=tmp_target_url,
            store_name="test.zarr",
            combine_dims=pattern.combine_dim_keys,
            dynamic_chunking_fn=dynamic_chunking_fn,
            **kws,
        )
        open_store = target_store | OpenZarrStore()
        assert_that(open_store, has_dynamically_set_chunks())


def test_StoreToZarr_dynamic_chunking_with_target_chunks_raises(
    netcdf_local_file_pattern_sequential: FilePattern,
):
    def fn(schema):
        pass

    pattern: FilePattern = netcdf_local_file_pattern_sequential

    with pytest.raises(
        ValueError,
        match="Passing both `target_chunks` and `dynamic_chunking_fn` not allowed",
    ):
        _ = StoreToZarr(
            target_root="target_root",
            store_name="test.zarr",
            combine_dims=pattern.combine_dim_keys,
            target_chunks={"time": 1},
            dynamic_chunking_fn=fn,
        )
=======
def test_StoreToZarr_target_root_default_unrunnable(
    pipeline,
    netcdf_local_file_pattern_sequential,
):
    pattern: FilePattern = netcdf_local_file_pattern_sequential
    with pytest.raises(TypeError, match=r"unsupported operand"):
        with pipeline as p:
            datasets = p | beam.Create(pattern.items()) | OpenWithXarray()
            _ = datasets | StoreToZarr(
                store_name="test.zarr",
                combine_dims=pattern.combine_dim_keys,
            )
>>>>>>> d1978094
<|MERGE_RESOLUTION|>--- conflicted
+++ resolved
@@ -268,7 +268,6 @@
         assert_that(open_store, is_xrdataset())
 
 
-<<<<<<< HEAD
 @pytest.mark.parametrize("with_kws", [True, False])
 def test_StoreToZarr_dynamic_chunking_interface(
     pipeline: beam.Pipeline,
@@ -334,7 +333,8 @@
             target_chunks={"time": 1},
             dynamic_chunking_fn=fn,
         )
-=======
+
+
 def test_StoreToZarr_target_root_default_unrunnable(
     pipeline,
     netcdf_local_file_pattern_sequential,
@@ -346,5 +346,4 @@
             _ = datasets | StoreToZarr(
                 store_name="test.zarr",
                 combine_dims=pattern.combine_dim_keys,
-            )
->>>>>>> d1978094
+            )