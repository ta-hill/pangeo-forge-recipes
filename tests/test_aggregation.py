--- conflicted
+++ resolved
@@ -40,7 +40,6 @@
     assert schema == schema2
 
 
-<<<<<<< HEAD
 @pytest.mark.parametrize("specified_chunks", [{}, {"time": 1}, {"time": 2}, {"time": 2, "lon": 9}, {"time": 3},
                                               {"time": 3, "lon": 7}])
 @pytest.mark.parametrize("include_all_dims", [True, False])
@@ -62,7 +61,8 @@
         for name, cs in specified_chunks.items():
             if name in chunks and name in schema["dims"]:
                 assert chunks[name] != schema["dims"][name]
-=======
+
+
 def test_schema_to_template_ds_cftime():
     ds = xr.decode_cf(
         xr.DataArray(
@@ -81,7 +81,6 @@
     dst = schema_to_template_ds(schema)
     assert ds.time.encoding.get("units") == dst.time.encoding.get("units")
     assert isinstance(dst.time.values[0], cftime.datetime)
->>>>>>> e2f3bff1
 
 
 def test_concat_accumulator():
