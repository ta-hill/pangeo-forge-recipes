--- conflicted
+++ resolved
@@ -447,7 +447,6 @@
 class WriteCombinedReference(beam.PTransform, ZarrWriterMixin):
     """Store a singleton PCollection consisting of a ``kerchunk.combine.MultiZarrToZarr`` object.
 
-<<<<<<< HEAD
     :param output_file_name: Name to give the output references file.
     :param output_file_type: Filetype to store reference files as. Options are: "parquet" or "json".
     :param concat_dims: concat_dims kwarg to pass to write_combined_reference if using
@@ -457,20 +456,7 @@
     output_file_name: str = "reference"
     output_file_type: str = "json"
     concat_dims: List[str] = field(default_factory=list)
-=======
-    :param store_name: Name for the Zarr store. It will be created with
-        this name under `target_root`.
-    :param target_root: Root path the Zarr store will be created inside;
-        `store_name` will be appended to this prefix to create a full path.
-    :param output_json_fname: Name to give the output references file. Must end in ``.json``.
-    """
-
-    store_name: str
-    target_root: Union[str, FSSpecTarget, RequiredAtRuntimeDefault] = field(
-        default_factory=RequiredAtRuntimeDefault
-    )
-    output_json_fname: str = "reference.json"
->>>>>>> d1978094
+
 
     def expand(self, reference: beam.PCollection) -> beam.PCollection:
         return reference | beam.Map(
