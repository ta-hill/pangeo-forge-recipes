# Everything here should be moved to pyproject.toml or similar

[flake8]
<<<<<<< HEAD
max-line-length = 100
per-file-ignores =
    docs_src/runner-config/local.py:F821

# remove this once rechunker executors are factored into a standalone package
# that exports type hints (https://mypy.readthedocs.io/en/latest/installed_packages.html#installed-packages)

[mypy]
show_error_codes = True

[mypy-dask.*]
ignore_missing_imports = True
[mypy-rechunker.*]
ignore_missing_imports = True
[mypy-fsspec.*]
ignore_missing_imports = True
[mypy-zarr.*]
ignore_missing_imports = True
[mypy-yaml.*]
ignore_missing_imports = True
=======
max-line-length = 100
>>>>>>> 7ee35fc4
<|MERGE_RESOLUTION|>--- conflicted
+++ resolved
@@ -1,27 +1,6 @@
 # Everything here should be moved to pyproject.toml or similar
 
 [flake8]
-<<<<<<< HEAD
 max-line-length = 100
 per-file-ignores =
-    docs_src/runner-config/local.py:F821
-
-# remove this once rechunker executors are factored into a standalone package
-# that exports type hints (https://mypy.readthedocs.io/en/latest/installed_packages.html#installed-packages)
-
-[mypy]
-show_error_codes = True
-
-[mypy-dask.*]
-ignore_missing_imports = True
-[mypy-rechunker.*]
-ignore_missing_imports = True
-[mypy-fsspec.*]
-ignore_missing_imports = True
-[mypy-zarr.*]
-ignore_missing_imports = True
-[mypy-yaml.*]
-ignore_missing_imports = True
-=======
-max-line-length = 100
->>>>>>> 7ee35fc4
+    docs_src/runner-config/local.py:F821